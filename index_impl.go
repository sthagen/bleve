--- conflicted
+++ resolved
@@ -282,15 +282,11 @@
 // Index the object with the specified identifier.
 // The IndexMapping for this index will determine
 // how the object is indexed.
-<<<<<<< HEAD
-func (i *indexImpl) Index(id string, data interface{}) error {
+func (i *indexImpl) Index(id string, data interface{}) (err error) {
 	if id == "" {
 		return ErrorEmptyID
 	}
 
-=======
-func (i *indexImpl) Index(id string, data interface{}) (err error) {
->>>>>>> 650d4842
 	i.mutex.RLock()
 	defer i.mutex.RUnlock()
 
@@ -301,7 +297,7 @@
 	doc := document.NewDocument(id)
 	err = i.m.mapDocument(doc, data)
 	if err != nil {
-		return err
+		return
 	}
 	err = i.i.Update(doc)
 	return
@@ -309,15 +305,11 @@
 
 // Delete entries for the specified identifier from
 // the index.
-<<<<<<< HEAD
-func (i *indexImpl) Delete(id string) error {
+func (i *indexImpl) Delete(id string) (err error) {
 	if id == "" {
 		return ErrorEmptyID
 	}
 
-=======
-func (i *indexImpl) Delete(id string) (err error) {
->>>>>>> 650d4842
 	i.mutex.RLock()
 	defer i.mutex.RUnlock()
 
